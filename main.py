--- conflicted
+++ resolved
@@ -14,14 +14,10 @@
 import algorithms.fullInversion as inv
 import algorithms.rgf           as rgf
 import algorithms.rgf2sided     as rgf2sided
-<<<<<<< HEAD
-import algorithms.hybridParRec  as hpr
-=======
 import algorithms.hpr_serial    as hprs
 import algorithms.hpr_parallel  as hprp
 import algorithms.bcr_serial    as bcrs
 import algorithms.bcr_parallel  as bcrp
->>>>>>> 6e721117
 
 import verifyResults as verif
 
@@ -126,7 +122,6 @@
     GreenLesser_refsol_csc, csc_greenLesser_timings = inv.scipyCSCInversion(B_csc)
     
 
-
     if not verif.verifResults(GreenLesser_refsol_np, GreenLesser_refsol_csc):
         print("Error: Green lesser references solutions are different.")
         exit()
@@ -138,11 +133,6 @@
 
 
 
-<<<<<<< HEAD
-    comm.barrier()
-=======
-
->>>>>>> 6e721117
     # ---------------------------------------------------------------------------------------------
     # 1. RGF  
     # ---------------------------------------------------------------------------------------------
@@ -164,16 +154,7 @@
                                                                  GreenRetarded_rgf_lower)) 
 
     comm.barrier()
-<<<<<<< HEAD
-    # ---------------------------------------------------------------------------------------------
-    # 2. RGF 2-sided 
-    # ---------------------------------------------------------------------------------------------
-    # mpiexec -n 2 python benchmarking.py
-
-    
-=======
     # .1 Double processes RGF
->>>>>>> 6e721117
     GreenRetarded_rgf2sided_diag\
     , GreenRetarded_rgf2sided_upper\
     , GreenRetarded_rgf2sided_lower\
@@ -189,14 +170,6 @@
                                                                           GreenRetarded_rgf2sided_lower)) 
 
 
-<<<<<<< HEAD
-        #matUtils.compareDenseMatrixFromBlocks(GreenRetarded_refsol_block_diag, 
-        #                                    GreenRetarded_refsol_block_upper, 
-        #                                    GreenRetarded_refsol_block_lower,
-        #                                    GreenRetarded_rgf2sided_diag, 
-        #                                    GreenRetarded_rgf2sided_upper, 
-        #                                    GreenRetarded_rgf2sided_lower, "RGF 2-sided solution")
-=======
 
     # ---------------------------------------------------------------------------------------------
     # 2. BCR (Block cyclic reduction) 
@@ -227,7 +200,6 @@
     G_bcr_parallel_inverse = bcrp.inverse_bcr(A, blocksize)
 
     #vizu.vizualiseDenseMatrixFlat(G_bcr_parallel_inverse, "G_bcr_inverse")
->>>>>>> 6e721117
 
     """ G_bcr_inverse_diag  = np.zeros((size, size), dtype=np.complex128)
     G_bcr_inverse_upper = np.zeros((size, size), dtype=np.complex128)
@@ -264,15 +236,6 @@
         , G_hpr_serial_lower = convMat.convertDenseToBlocksTriDiagStorage(G_hpr_serial, blocksize)
 
         print("HPR serial: Gr validation: ", verif.verifResultsBlocksTri(GreenRetarded_refsol_block_diag, 
-<<<<<<< HEAD
-                                                                         GreenRetarded_refsol_block_upper, 
-                                                                         GreenRetarded_refsol_block_lower, 
-                                                                         G_hpr_serial_diag, 
-                                                                         G_hpr_serial_upper, 
-                                                                         G_hpr_serial_lower))
-        
-    comm.barrier()
-=======
                                                                           GreenRetarded_refsol_block_upper, 
                                                                           GreenRetarded_refsol_block_lower, 
                                                                           G_hpr_serial_diag, 
@@ -301,7 +264,6 @@
         
     
 
->>>>>>> 6e721117
     # ---------------------------------------------------------------------------------------------
     # X. Data plotting
     # ---------------------------------------------------------------------------------------------
